import os
import re
import pandas as pd
from pmdarima import auto_arima

class ModelGenerator:
    """
    A class to generate predictive models and forecasts from engineered datasets using ARIMA.
    """

    def __init__(self, dataset_directory='./data/engineered', forecast_directory='./data/forecast', identifier="gecko"):
        """
        Initializes the ModelGenerator.

        Args:
            dataset_directory (str): Directory containing feature-engineered datasets.
            forecast_directory (str): Directory to store forecast results.
            identifier (str): Fixed identifier used in filenames.
        """
        self.identifier = identifier
        self.dataset_directory = dataset_directory
        self.forecast_directory = forecast_directory

        # Internal attributes for tracking progress and storing data
        self.dataset_file_name = None
        self.target = 'price'
        self.data = None
        self.train = None
        self.train_exog = None
        self.model = None
        self.forecast = None
        self.future_exog_data = None

        os.makedirs(self.forecast_directory, exist_ok=True)

    def get_sorted_files(self, directory):
        """
        Retrieves all files in a directory, sorted by timestamp in the filename.

        Args:
            directory (str): The directory to list files from.

        Returns:
            list: A list of filenames sorted by timestamp.
        """
        try:
            files = [f for f in os.listdir(directory) if os.path.isfile(os.path.join(directory, f))]
            return sorted(files, key=lambda x: int(re.search(r'_(\d+)_', x).group(1)) if re.search(r'_(\d+)_', x) else 0)
        except Exception as e:
            print(f"[ERROR] Failed to retrieve files from {directory}: {e}")
            return []

    def load_data(self, timeframe):
        """
        Loads the latest dataset file that matches the timeframe and isn't already forecasted.

        Args:
            timeframe (str): The timeframe to filter files ('365days' or '90days').

        Returns:
            pd.DataFrame or None: DataFrame of the loaded CSV file, or None if no new file is found.
        """
        dataset_files = [f for f in self.get_sorted_files(self.dataset_directory) 
                         if f.startswith(self.identifier) and f.endswith(f'{timeframe}.csv')]

        forecast_files = [f for f in self.get_sorted_files(self.forecast_directory) 
                          if f.startswith(self.identifier) and f.endswith(f'{timeframe}.csv')]

        # Find the latest forecast timestamp if available
        latest_forecast_timestamp = max(
            (int(re.search(r'_(\d+)_', f).group(1)) for f in forecast_files if re.search(r'_(\d+)_', f)),
            default=None
        )

        # Load the latest dataset file that hasn't been forecasted
        for dataset_file in dataset_files:
            dataset_timestamp = int(re.search(r'_(\d+)_', dataset_file).group(1))
            if latest_forecast_timestamp is None or dataset_timestamp > latest_forecast_timestamp:
                self.dataset_file_name = dataset_file
                return pd.read_csv(os.path.join(self.dataset_directory, dataset_file))

        print(f"[INFO] No new datasets available for timeframe: '{timeframe}'.")
        return None

    def preprocess_data(self, exogenous_columns):
        """
        Preprocesses the loaded data by dropping missing values and extracting target and exogenous variables.

        Args:
            exogenous_columns (list): List of column names to use as exogenous variables.
        """
        self.data = self.data.dropna()
        self.train = self.data[self.target]
        self.train_exog = self.data[exogenous_columns]

    def fit_auto_arima(self):
        """
        Fits an ARIMA model to the training data with optional exogenous variables.
        """
        try:
            self.model = auto_arima(
                self.train,
                X=self.train_exog,
                seasonal=False,
                trace=False,
                error_action='ignore',
                suppress_warnings=True,
                stepwise=True
            )
            print("[INFO] ARIMA model successfully fitted.")
        except Exception as e:
            print(f"[ERROR] Failed to fit ARIMA model: {e}")

    def forecast_future(self, timeframe, steps=30):
        """
        Forecasts future values using the fitted ARIMA model with dynamic adjustments to exogenous variables.

        Args:
            timeframe (str): Timeframe to process ('365days' or '90days').
            steps (int): Number of future time steps to forecast.
        """
        try:
            exogenous_columns = {
                '365days': ['market_cap', 'volume', '5_day_MA', '25_day_MA', '100_day_MA'],
                '90days': ['market_cap', 'volume', '9_hr_EMA', '50_hr_EMA', '12_hr_RSI']
            }.get(timeframe, [])

            if not exogenous_columns:
                print(f"[ERROR] Invalid timeframe: {timeframe}")
                return

            recent_exog_data = self.train_exog[exogenous_columns].iloc[-steps:]

            ma_columns = [col for col in exogenous_columns if "MA" in col]
            non_ma_columns = [col for col in exogenous_columns if col not in ma_columns]

            slopes = {col: (recent_exog_data[col].iloc[-1] - recent_exog_data[col].iloc[0]) / (steps - 1) for col in non_ma_columns}

            self.future_exog_data = pd.DataFrame(columns=exogenous_columns)
            self.future_exog_data.loc[0] = recent_exog_data.iloc[-1]

            for step in range(1, steps):
                self.future_exog_data.loc[step] = self.future_exog_data.loc[0]

                for col, slope in slopes.items():
                    self.future_exog_data.loc[step, col] += slope * step

                for i in range(len(ma_columns) - 1):
                    ma1, ma2 = ma_columns[i], ma_columns[i + 1]
                    trend_direction = 1 if self.future_exog_data.loc[step - 1, ma1] > self.future_exog_data.loc[step - 1, ma2] else -1
                    self.future_exog_data.loc[step, ma1] += trend_direction * abs(self.future_exog_data.loc[step - 1, ma2] - self.future_exog_data.loc[step - 1, ma1]) * 0.1
                    self.future_exog_data.loc[step, ma2] += trend_direction * abs(self.future_exog_data.loc[step - 1, ma2] - self.future_exog_data.loc[0, ma2]) * 0.05

            self.forecast = self.model.predict(n_periods=steps, X=self.future_exog_data)

            print(f"[INFO] Forecast successfully generated for timeframe: {timeframe}.")
        except Exception as e:
            print(f"[ERROR] Failed to generate forecast: {e}")
            return None

    def save_forecast(self, steps=30):
        """
        Saves forecasted results along with all exogenous variables to a new file in the forecast directory.

        Args:
            steps (int): Number of future time steps forecasted.
        """
        if self.forecast is None or self.future_exog_data is None:
            print("[WARNING] No forecast or exogenous data available to save.")
            return

<<<<<<< HEAD
        forecast_file_path = os.path.join(self.forecast_directory, self.dataset_file_name)
=======
        forecast_file_path = os.path.join(self.forecast_directory, f"forecast_{self.dataset_file_name}")
>>>>>>> a5b2ef65

        try:
            forecast_df = pd.DataFrame(self.forecast, columns=['price'])
            combined_df = pd.concat([forecast_df.reset_index(drop=True), self.future_exog_data.reset_index(drop=True)], axis=1)

            # Save to CSV
            combined_df.to_csv(forecast_file_path, index=False)
            print(f"[INFO] Forecast and all exogenous data successfully saved: {forecast_file_path}")
        except Exception as e:
            print(f"[ERROR] Failed to save forecast data: {e}")

    def fit(self, timeframe, steps=30):
        """Fits a model and forecasts future values for a given timeframe."""
        print(f"[INFO] Processing timeframe: {timeframe}...")
        self.data = self.load_data(timeframe)

        if self.data is not None:
            exogenous_columns = {
                '365days': ['market_cap', 'volume', '5_day_MA', '25_day_MA', '100_day_MA'],
                '90days': ['market_cap', 'volume', '9_hr_EMA', '50_hr_EMA', '12_hr_RSI']
            }.get(timeframe, [])

            self.preprocess_data(exogenous_columns)
            self.fit_auto_arima()
            self.forecast_future(timeframe=timeframe, steps=steps)
            self.save_forecast(steps=steps)

if __name__ == '__main__':
    model_generator = ModelGenerator()
    model_generator.fit(timeframe='365days', steps=30)
    model_generator.fit(timeframe='90days', steps=30)<|MERGE_RESOLUTION|>--- conflicted
+++ resolved
@@ -168,12 +168,8 @@
         if self.forecast is None or self.future_exog_data is None:
             print("[WARNING] No forecast or exogenous data available to save.")
             return
-
-<<<<<<< HEAD
-        forecast_file_path = os.path.join(self.forecast_directory, self.dataset_file_name)
-=======
+          
         forecast_file_path = os.path.join(self.forecast_directory, f"forecast_{self.dataset_file_name}")
->>>>>>> a5b2ef65
 
         try:
             forecast_df = pd.DataFrame(self.forecast, columns=['price'])
